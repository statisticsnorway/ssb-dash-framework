import logging
from collections.abc import Callable
from typing import Any

import dash_ag_grid as dag
import dash_bootstrap_components as dbc
from dash import callback
from dash import dcc
from dash import html
from dash.dependencies import Input
from dash.dependencies import Output
from dash.dependencies import State
from dash.exceptions import PreventUpdate

from ..setup.variableselector import VariableSelector, VariableSelectorOption # TODO TEMP!!!!
from ..utils.alert_handler import create_alert

logger = logging.getLogger(__name__)


class EditingTable:
    """A component for editing data using a Dash AgGrid table.

    This class provides a layout and functionality to:
    - Select a database table from a dropdown menu.
    - Load data into an editable Dash AgGrid table.
    - Update database values based on user edits in the table.

    Attributes:
        label (str): The label for the tab or component.
        database (object): Database connection or interface for querying and updating data.
        var_input (str): Variable input key for identifying records in the database.
        states (list[str]): Keys representing dynamic states to filter data.
        get_data (callable): Function to fetch data from the database.
        update_table (callable): Function to update database records based on edits in the table.
    """
    _id_number = 0
    
    def __init__(
        self,
        label: str,
<<<<<<< HEAD
        inputs: list[str],
=======
        database: object,
        tables: list[str],
        id_var: str,
>>>>>>> f1aee3cd
        states: list[str],
        get_data_func: Callable[..., Any],
        update_table_func: Callable[..., Any],
        ident = None,
        varselector_ident = None,
    ) -> None:
        """Initialize the EditingTable component.

        Args:
<<<<<<< HEAD
            label (str): Label for the tab or component.
            database (object): Database connection or interface for querying and updating data.
            var_input (str): Variable input key used to identify records (e.g., "orgb", "orgf").
            states (list[str]): Keys representing dynamic states to filter data (e.g., "aar", "termin").
            get_data_func (callable): Function for retrieving data from the database.
            update_table_func (callable): Function for updating data in the database.
=======
            label (str): The label for the tab or component.
            database (object): A database connection or interface used for querying and updating data.
            tables (list[str]): A list of available table names for selection.
            id_var (str): The identifier variable used to uniquely identify records in the database.
            states (list[str]): A list of keys representing dynamic states to filter data (e.g., "aar", "termin").
            get_data_func (Callable[..., Any]): A function for retrieving data from the database.
            update_table_func (Callable[..., Any]): A function for updating data in the database.

        Raises:
            TypeError: If `id_var` is not of type `str`.
>>>>>>> f1aee3cd
        """
        self._editingtable_n = EditingTable._id_number
        EditingTable._id_number += 1
        self.label = label
        self.ident = ident
        self.varselector_ident = varselector_ident
        for i in [*inputs, *states]:
            try:
                VariableSelectorOption(i)
            except:
                print("Whelp")
        self.variableselector = VariableSelector(
            selected_inputs=inputs, selected_states=states
        )

        self.get_data = get_data_func

        self.get_data_args = [
            x for x in self.variableselector.selected_variables
        ]

        self.update_table = update_table_func

        self.callbacks()

    def layout(self) -> html.Div:
        """Generate the layout for the EditingTable component.

        Returns:
            html.Div: A Div element containing:
                - A dropdown menu to select a database table.
                - An editable Dash AgGrid table for displaying and modifying data.
                - A status message for updates.
        """
        layout = html.Div(
            style={"height": "100vh", "display": "flex", "flexDirection": "column"},
            children=[
                html.Div(
                    children=[
                        dag.AgGrid(
                            defaultColDef={"editable": True},
                            id=f"{self._editingtable_n}-tabelleditering-table1",
                            className="ag-theme-alpine-dark header-style-on-filter",
                        ),
                        html.P(id=f"{self._editingtable_n}-tabelleditering-status1"),
                    ],
                ),
            ],
        )
        logger.debug("Generated layout")
        return layout

    def callbacks(self) -> None:
        """Register Dash callbacks for the EditingTable component.

        Notes:
            - The `load_ag_grid` callback loads data into the table based on the selected table
              and filter states.
            - The `update_table` callback updates database values when a cell value is changed.
        """
        dynamic_states = [
            self.variableselector.get_inputs(),
            self.variableselector.get_states(),
        ]

        @callback(  # type: ignore[misc]
            Output(f"{self._editingtable_n}-tabelleditering-table1", "rowData"),
            Output(f"{self._editingtable_n}-tabelleditering-table1", "columnDefs"),
            *dynamic_states,
        )
        def load_to_table(
            tabell: str, *dynamic_states: list[str]
        ) -> tuple[list[dict[str, Any]], list[dict[str, str | bool]]]:
            """Load data into the Dash AgGrid table.

            Args:
                tabell (str): Name of the selected database table.
                dynamic_states (list): Dynamic state parameters for filtering data.

            Returns:
                tuple: Contains:
                    - rowData (list[dict]): Records to display in the table.
                    - columnDefs (list[dict]): Column definitions for the table.

            Raises:
                Exception: If the loading fails, it raises an exception to help troubleshooting.

            Notes:
                - Columns are dynamically generated based on the table's schema.
                - The "row_id" column is hidden by default but used for updates.
                - Adds checkbox selection to the first column for bulk actions.
            """
            try:
                df = self.get_data(tabell, *dynamic_states)
                columns = [
                    {
                        "headerName": col,
                        "field": col,
                        "hide": True if col == "row_id" else False,
                    }
                    for col in df.columns
                ]
                columns[0]["checkboxSelection"] = True
                columns[0]["headerCheckboxSelection"] = True
                return df.to_dict("records"), columns
            except Exception as e:
                raise e

        @callback(  # type: ignore[misc]
            Output("alert_store", "data", allow_duplicate=True),
            Input(f"{self._editingtable_n}-tabelleditering-table1", "cellValueChanged"),
            State("alert_store", "data"),
            *dynamic_states,
            prevent_initial_call=True,
        )
        def update_table(
            edited: list[dict[str, dict[str, Any] | Any]],
            tabell: str,
            error_log: list[dict[str, Any]],
            *dynamic_states: list[str],
        ) -> dbc.Alert:
            """Update the database based on edits made in the AgGrid table.

            Args:
                edited (list[dict]): Information about the edited cell, including:
                    - colId: The column name of the edited cell.
                    - oldValue: The previous value of the cell.
                    - value: The new value of the cell.
                    - data: The row data, including the "row_id".
                tabell (str): The name of the table being edited.
                error_log (list of dbc.Alert): List of currently existing alerts in the alert handler module.
                dynamic_states (list): Dynamic state parameters for filtering data.

            Returns:
                dbc.Alert: A status message indicating the success or failure of the update.

            Raises:
                PreventUpdate: If no edit has taken place, the callback does not run.

            Notes:
                - Calls `update_table` to apply the change to the database.
                - If successful, returns a confirmation message.
                - If failed, returns an error message.
            """
            if not edited:
                raise PreventUpdate
            states_values = dynamic_states[: len(self.variableselector.states)]
            state_params = {
                key: value
                for key, value in zip(
                    self.variableselector.states, states_values, strict=False
                )
            }

            args = []
            for key in self.variableselector.states:
                var = state_params.get(key)
                if var is not None:
                    args.append(var)
            variable = edited[0]["colId"]
            old_value = edited[0]["oldValue"]
            new_value = edited[0]["value"]
            row_id = edited[0]["data"]["row_id"]
            logger.debug(f"Edited:\n{edited}")
            try:
                self.update_table(tabell, variable, new_value, row_id)

                error_log.append(
                    create_alert(
                        f"{variable} updatert fra {old_value} til {new_value}",
                        "info",
                        ephemeral=True,
                    )
                )

                return error_log

            except Exception as e:
                logger.error(msg=e, exc_info=True)
                error_log.append(
                    create_alert(
                        f"Oppdatering av {variable} fra {old_value} til {new_value} feilet!",
                        "warning",
                        ephemeral=True,
                    )
                )

                return error_log
        if self.ident:
            print("Tester")
            output_object = self.variableselector.get_output_object(
                variable=self.varselector_ident
            )
            print(output_object)
            @callback(  # type: ignore[misc]
                output_object,
                Input(f"{self._editingtable_n}-tabelleditering-table1", "cellClicked"),
                prevent_initial_call=True,
            )
            def table_to_main_table(clickdata: dict[str, list[dict[str, Any]]]) -> str:
                """Passes the selected observation identifier to `variabelvelger`.
    
                Args:
                    clickdata (dict): Data from the clicked point in the HB visualization.
    
                Returns:
                    str: Identifier of the selected observation.
    
                Raises:
                    PreventUpdate: if clickdata is None.
                """
                if not clickdata or clickdata['colId'] != self.ident:
                    raise PreventUpdate
                ident = clickdata['value']
                print(f"Transfering {ident} to {self.varselector_ident}")
                logger.info(f"Transfering {ident} to {self.varselector_ident}")
                return ident
                
        logger.debug("Generated callbacks")<|MERGE_RESOLUTION|>--- conflicted
+++ resolved
@@ -5,14 +5,14 @@
 import dash_ag_grid as dag
 import dash_bootstrap_components as dbc
 from dash import callback
-from dash import dcc
 from dash import html
 from dash.dependencies import Input
 from dash.dependencies import Output
 from dash.dependencies import State
 from dash.exceptions import PreventUpdate
 
-from ..setup.variableselector import VariableSelector, VariableSelectorOption # TODO TEMP!!!!
+from ..setup.variableselector import VariableSelector  # TODO TEMP!!!!
+from ..setup.variableselector import VariableSelectorOption  # TODO TEMP!!!!
 from ..utils.alert_handler import create_alert
 
 logger = logging.getLogger(__name__)
@@ -34,35 +34,22 @@
         get_data (callable): Function to fetch data from the database.
         update_table (callable): Function to update database records based on edits in the table.
     """
+
     _id_number = 0
-    
+
     def __init__(
         self,
         label: str,
-<<<<<<< HEAD
         inputs: list[str],
-=======
-        database: object,
-        tables: list[str],
-        id_var: str,
->>>>>>> f1aee3cd
         states: list[str],
         get_data_func: Callable[..., Any],
         update_table_func: Callable[..., Any],
-        ident = None,
-        varselector_ident = None,
+        ident=None,
+        varselector_ident=None,
     ) -> None:
         """Initialize the EditingTable component.
 
         Args:
-<<<<<<< HEAD
-            label (str): Label for the tab or component.
-            database (object): Database connection or interface for querying and updating data.
-            var_input (str): Variable input key used to identify records (e.g., "orgb", "orgf").
-            states (list[str]): Keys representing dynamic states to filter data (e.g., "aar", "termin").
-            get_data_func (callable): Function for retrieving data from the database.
-            update_table_func (callable): Function for updating data in the database.
-=======
             label (str): The label for the tab or component.
             database (object): A database connection or interface used for querying and updating data.
             tables (list[str]): A list of available table names for selection.
@@ -73,7 +60,6 @@
 
         Raises:
             TypeError: If `id_var` is not of type `str`.
->>>>>>> f1aee3cd
         """
         self._editingtable_n = EditingTable._id_number
         EditingTable._id_number += 1
@@ -91,9 +77,7 @@
 
         self.get_data = get_data_func
 
-        self.get_data_args = [
-            x for x in self.variableselector.selected_variables
-        ]
+        self.get_data_args = [x for x in self.variableselector.selected_variables]
 
         self.update_table = update_table_func
 
@@ -262,12 +246,14 @@
                 )
 
                 return error_log
+
         if self.ident:
             print("Tester")
             output_object = self.variableselector.get_output_object(
                 variable=self.varselector_ident
             )
             print(output_object)
+
             @callback(  # type: ignore[misc]
                 output_object,
                 Input(f"{self._editingtable_n}-tabelleditering-table1", "cellClicked"),
@@ -275,21 +261,21 @@
             )
             def table_to_main_table(clickdata: dict[str, list[dict[str, Any]]]) -> str:
                 """Passes the selected observation identifier to `variabelvelger`.
-    
+
                 Args:
                     clickdata (dict): Data from the clicked point in the HB visualization.
-    
+
                 Returns:
                     str: Identifier of the selected observation.
-    
+
                 Raises:
                     PreventUpdate: if clickdata is None.
                 """
-                if not clickdata or clickdata['colId'] != self.ident:
+                if not clickdata or clickdata["colId"] != self.ident:
                     raise PreventUpdate
-                ident = clickdata['value']
+                ident = clickdata["value"]
                 print(f"Transfering {ident} to {self.varselector_ident}")
                 logger.info(f"Transfering {ident} to {self.varselector_ident}")
                 return ident
-                
+
         logger.debug("Generated callbacks")
"""SSB Dash Framework."""

from .modals import AltinnControlView
from .modals import AltinnDataCapture
from .modals import Control
from .modals import HBMethod
from .modals import VisualizationBuilder
from .modules import Aarsregnskap
from .modules import FreeSearch
from .modules import SkjemadataViewer
from .modules import SkjemapdfViewer
from .setup import VariableSelector
from .setup import VariableSelectorOption
from .setup import app_setup
from .setup import main_layout
from .tabs import AarsregnskapTab
from .tabs import BofInformation
from .tabs import FreeSearchTab
<<<<<<< HEAD
from .tabs import SkjemapdfViewerTab
from .tabs import EditingTable # TODO: Clean up and make into module
=======
>>>>>>> f1aee3cd
from .tabs import Pimemorizer
from .tabs import SkjemapdfViewerTab
from .utils import AlertHandler
from .utils import DebugInspector
from .utils import _get_kostra_r
from .utils import create_alert
from .utils import hb_method
from .utils import sidebar_button
from .utils import th_error
from .windows import FreeSearchWindow
from .windows import SkjemapdfViewerWindow

<<<<<<< HEAD
aarsregnskap = ["Aarsregnskap", "AarsregnskapTab"]

for_setup = ["app_setup", "main_layout", "VariableSelectorOption"]

# ratemodel = ["RateModel", "RateModelWindow"]

table = [
    "EditingTable"
]
pimemorizer = ["Pimemorizer"]

freesearch = ["FreeSearch", "FreeSearchTab", "FreeSearchWindow"]

hb_method = ["HBMethod"]

# Defines top level if used in wildcard import
__all__ = [
    *for_setup,
    # *ratemodel,
    *table,
    *pimemorizer,
    *freesearch,
    *hb_method,
    *aarsregnskap,
=======
__all__ = [
    "Aarsregnskap",
    "AarsregnskapTab",
    "AlertHandler",
    "AltinnControlView",
    "AltinnDataCapture",
    "BofInformation",
    "Control",
    "DebugInspector",
    "EditingTableLong",
    "FreeSearch",
    "FreeSearchTab",
    "FreeSearchWindow",
    "HBMethod",
    "Pimemorizer",
    "SkjemadataViewer",
    "SkjemapdfViewer",
    "SkjemapdfViewerTab",
    "SkjemapdfViewerWindow",
    "VariableSelector",
    "VariableSelectorOption",
    "VisualizationBuilder",
    "_get_kostra_r",
    "app_setup",
    "create_alert",
    "hb_method",
    "main_layout",
    "sidebar_button",
    "th_error",
>>>>>>> f1aee3cd
]<|MERGE_RESOLUTION|>--- conflicted
+++ resolved
@@ -15,12 +15,8 @@
 from .setup import main_layout
 from .tabs import AarsregnskapTab
 from .tabs import BofInformation
+from .tabs import EditingTable  # TODO: Clean up and make into module
 from .tabs import FreeSearchTab
-<<<<<<< HEAD
-from .tabs import SkjemapdfViewerTab
-from .tabs import EditingTable # TODO: Clean up and make into module
-=======
->>>>>>> f1aee3cd
 from .tabs import Pimemorizer
 from .tabs import SkjemapdfViewerTab
 from .utils import AlertHandler
@@ -33,32 +29,6 @@
 from .windows import FreeSearchWindow
 from .windows import SkjemapdfViewerWindow
 
-<<<<<<< HEAD
-aarsregnskap = ["Aarsregnskap", "AarsregnskapTab"]
-
-for_setup = ["app_setup", "main_layout", "VariableSelectorOption"]
-
-# ratemodel = ["RateModel", "RateModelWindow"]
-
-table = [
-    "EditingTable"
-]
-pimemorizer = ["Pimemorizer"]
-
-freesearch = ["FreeSearch", "FreeSearchTab", "FreeSearchWindow"]
-
-hb_method = ["HBMethod"]
-
-# Defines top level if used in wildcard import
-__all__ = [
-    *for_setup,
-    # *ratemodel,
-    *table,
-    *pimemorizer,
-    *freesearch,
-    *hb_method,
-    *aarsregnskap,
-=======
 __all__ = [
     "Aarsregnskap",
     "AarsregnskapTab",
@@ -68,7 +38,7 @@
     "BofInformation",
     "Control",
     "DebugInspector",
-    "EditingTableLong",
+    "EditingTable",
     "FreeSearch",
     "FreeSearchTab",
     "FreeSearchWindow",
@@ -88,5 +58,4 @@
     "main_layout",
     "sidebar_button",
     "th_error",
->>>>>>> f1aee3cd
 ]
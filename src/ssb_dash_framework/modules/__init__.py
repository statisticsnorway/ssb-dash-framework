--- conflicted
+++ resolved
@@ -35,13 +35,10 @@
 from .freesearch import FreeSearch
 from .freesearch import FreeSearchTab
 from .freesearch import FreeSearchWindow
-<<<<<<< HEAD
+from .hb_method import HBMethod
+from .hb_method import HBMethodWindow
 from .parquet_editor import ParquetEditor
 from .parquet_editor import ParquetEditorChangelog
-=======
-from .hb_method import HBMethod
-from .hb_method import HBMethodWindow
->>>>>>> 79f11632
 from .pi_memorizer import PimemorizerTab
 from .skjemapdfviewer import SkjemapdfViewer
 from .skjemapdfviewer import SkjemapdfViewerTab
@@ -50,7 +47,6 @@
 from .visualizationbuilder import VisualizationBuilderWindow
 
 __all__ = [
-    "ParquetEditor",
     "Aarsregnskap",
     "AarsregnskapTab",
     "AarsregnskapWindow",
@@ -88,6 +84,8 @@
     "MultiModule",
     "MultiModuleTab",
     "MultiModuleWindow",
+    "ParquetEditor",
+    "ParquetEditorChangelog",
     "PimemorizerTab",
     "SkjemapdfViewer",
     "SkjemapdfViewerTab",

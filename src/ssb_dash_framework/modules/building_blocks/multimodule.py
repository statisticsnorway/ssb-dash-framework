import logging
from typing import Any

from dash import callback
from dash import dcc
from dash import html
from dash.dependencies import Input
from dash.dependencies import Output

from ...utils import TabImplementation
from ...utils import WindowImplementation
from ...utils.module_validation import module_validator

logger = logging.getLogger(__name__)


class MultiModule:
<<<<<<< HEAD
    """Generic class for switching between modules with a label and module_layout.

    If you have several modules, for an example several tables or figures, and you want them to take up less tabs/window button spaces, you can use this module.
    They keep the same functionality, but can be contained inside a single module instead of taking up extra space.
=======
    """Generic class for putting multiple modules in the same layout spot.

    Enables switching between modules with a label and module_layout.
>>>>>>> 9125f355
    """

    _id_number = 0

    def __init__(self, label: str, module_list: list[Any]) -> None:
        """Initialize the MultiModule.

        Args:
            label (str): The label for the MultiModule.
            module_list (list[Any]): A list of modules to switch between. Each module should have
                a `label` and `module_layout` attribute.

        Notes:
            - The module requires some attributes to be present in each module in the `module_list`:
                - `label`: A string representing the label of the module.
                - `module_layout`: A Dash HTML Div component representing the layout of the module.
        """
        self.icon = "📚"
        self.label = label
        self.module_list = module_list
        self.module_number = MultiModule._id_number
        self.module_name = self.__class__.__name__
        MultiModule._id_number += 1

        self.module_layout = self._create_layout()
        self.module_callbacks()
        self._is_valid()
        module_validator(self)

    def _is_valid(self) -> None:
        if not isinstance(self.label, str):
            raise TypeError(
                f"label {self.label} is not a string, is type {type(self.label)}"
            )
        if not isinstance(self.module_list, list):
            raise TypeError(
                f"module_list {self.module_list} is not a list, is type {type(self.module_list)}"
            )
        for module in self.module_list:
            if not hasattr(module, "label") or not hasattr(module, "module_layout"):
                raise ValueError(
                    f"Module {module} must have 'label' and 'module_layout' attributes"
                )

    def _create_layout(self) -> html.Div:
        module_divs = [
            html.Div(
                module.module_layout,
                className="multimodule-content",
                id=f"{self.module_number}-multimodule-module-{i}",
                style={"display": "block" if i == 0 else "none"},
            )
            for i, module in enumerate(self.module_list)
        ]
        layout = html.Div(
            [
                dcc.Dropdown(
                    id=f"{self.module_number}-multimodule-dropdown",
                    options=[
                        {"label": module.label, "value": i}
                        for i, module in enumerate(self.module_list)
                    ],
                    value=0,
                    clearable=False,
                ),
                html.Div(
                    className="multimodule-content",
                    children=module_divs,
                    id=f"{self.module_number}-multimodule-content",
                ),
            ],
            className="dbc multimodule",
        )
        logger.debug("Generated layout.")
        return layout

    def layout(self) -> html.Div:
        """Define the layout for the MultiModule module.

        Because this module can be used as a a component in other modules, it needs to have a layout method that is not abstract.
        For implementations as tab or window, this method should still be overridden.

        Returns:
            html.Div: A Dash HTML Div component representing the layout of the module to be displayed directly.
        """
        return self.module_layout

    def module_callbacks(self) -> None:
        """Define the callbacks for the MultiModule module."""

        @callback(  # type: ignore[misc]
            [
                Output(f"{self.module_number}-multimodule-module-{i}", "style")
                for i in range(len(self.module_list))
            ],
            Input(f"{self.module_number}-multimodule-dropdown", "value"),
        )
        def show_selected_module(selected_index: int) -> list[dict[str, str]]:
            logger.debug(f"Args:\nselected_index: {selected_index}\n")
            return [
                {"display": "block"} if i == selected_index else {"display": "none"}
                for i in range(len(self.module_list))
            ]


class MultiModuleTab(TabImplementation, MultiModule):
    """MultiModule implemented as a Tab."""

    def __init__(self, label: str, module_list: list[Any]) -> None:
        """Initialize the MultiModuleTab.

        Args:
            label (str): The label for the MultiModuleTab.
            module_list (list[Any]): A list of modules to switch between. Each module should have
        """
        MultiModule.__init__(self, label=label, module_list=module_list)
        TabImplementation.__init__(
            self,
        )


class MultiModuleWindow(WindowImplementation, MultiModule):
    """MultiModule implemented as a Window."""

    def __init__(self, label: str, module_list: list[Any]) -> None:
        """Initialize the MultiModuleWindow.

        Args:
            label (str): The label for the MultiModuleWindow.
            module_list (list[Any]): A list of modules to switch between. Each module should have
        """
        MultiModule.__init__(self, label=label, module_list=module_list)
        WindowImplementation.__init__(self)<|MERGE_RESOLUTION|>--- conflicted
+++ resolved
@@ -15,16 +15,10 @@
 
 
 class MultiModule:
-<<<<<<< HEAD
     """Generic class for switching between modules with a label and module_layout.
 
     If you have several modules, for an example several tables or figures, and you want them to take up less tabs/window button spaces, you can use this module.
     They keep the same functionality, but can be contained inside a single module instead of taking up extra space.
-=======
-    """Generic class for putting multiple modules in the same layout spot.
-
-    Enables switching between modules with a label and module_layout.
->>>>>>> 9125f355
     """
 
     _id_number = 0

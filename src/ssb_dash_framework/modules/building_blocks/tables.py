--- conflicted
+++ resolved
@@ -24,14 +24,8 @@
     """A component for editing data using a Dash AgGrid table.
 
     This class provides a layout and functionality to:
-<<<<<<< HEAD
     - Load a dataframe into an editable Dash AgGrid table.
     - Update data based on user edits in the table with a custom function.
-=======
-    - Select a database table from a dropdown menu.
-    - Load data into an editable Dash AgGrid table.
-    - Update values based on user edits in the table.
->>>>>>> 9125f355
 
     Attributes:
         label (str): The label for the tab or component.

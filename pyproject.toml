--- conflicted
+++ resolved
@@ -21,12 +21,9 @@
     "psycopg2-binary (>=2.9.10,<3.0.0)",
     "geopandas (>=1.1.1,<2.0.0)",
     "ssb-eimerdb (>=0.2.5,<0.3.0)",
-<<<<<<< HEAD
-    "sqlalchemy (>=2.0.43,<3.0.0)"
-=======
+    "sqlalchemy (>=2.0.43,<3.0.0)",
     "ibis (>=3.3.0,<4.0.0)",
     "ibis-framework[athena] (>=10.8.0,<11.0.0)",
->>>>>>> 4a5543f3
 ]
 
 [project.urls]

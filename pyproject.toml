--- conflicted
+++ resolved
@@ -28,29 +28,12 @@
 documentation = "https://statisticsnorway.github.io/ssb-dash-framework"
 Changelog = "https://github.com/statisticsnorway/ssb-dash-framework/releases"
 
-<<<<<<< HEAD
-[tool.poetry.dependencies]
-python = "^3.10"
-click = ">=8.0.1"
-dash = "2.18.2"
-dash-bootstrap-components = "1.7.1"
-pandas = ">=2.2.0"
-dash-ag-grid = ">=31.2.0"
-dash-bootstrap-templates = ">=1.2.4"
-dapla-toolbelt = ">=2.0.8, <5.0.0" # Used for reading pdf's
-mpmath = ">=1.3.0" # Pimemorizer uses this
-orjson = "^3.10.16"
-ipykernel = "^6.29.5"
-psycopg2-binary = "^2.9.10"
-ssb-eimerdb = "^0.2.5"
-=======
 [project.scripts]
 ssb-dash-framework = "ssb_dash_framework.__main__:main"
 
 [tool.poetry]
 classifiers = ["Development Status :: 4 - Beta"]
 requires-poetry = ">=2.0"
->>>>>>> 184a9a8e
 
 [tool.poetry.group.dev.dependencies]
 pygments = ">=2.10.0"
